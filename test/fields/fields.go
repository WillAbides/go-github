--- conflicted
+++ resolved
@@ -42,12 +42,7 @@
 		print("!!! No OAuth token. Some tests won't run. !!!\n\n")
 		client = github.NewClient(nil)
 	} else {
-<<<<<<< HEAD
-		client = github.NewTokenClient(context.Background(), token)
-=======
 		client = github.NewClient(nil).WithAuthToken(token)
-		auth = true
->>>>>>> 66b1147e
 	}
 
 	for _, tt := range []struct {
