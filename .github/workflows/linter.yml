on: [push, pull_request]
name: linter

permissions:
  contents: read

jobs:
  lint:
<<<<<<< HEAD
    strategy:
      matrix:
        platform: [ubuntu-latest]

        # golangci-lint will only process a single module, so we need to call it
        # separately for each module in the repo.  We dont lint example/newreposecretwithlibsodium
        # since that needs libsodium to run.
        working-directory:
          - ""
          - example
          - scrape
          - tools
    runs-on: ${{ matrix.platform }}

=======
    runs-on: ubuntu-latest
>>>>>>> aa3fcbe7
    steps:
    - uses: actions/checkout@v4
    - uses: actions/setup-go@v4
      with:
        go-version: 1.x
        cache-dependency-path: "**/go.sum"
    - run: script/lint.sh<|MERGE_RESOLUTION|>--- conflicted
+++ resolved
@@ -6,24 +6,7 @@
 
 jobs:
   lint:
-<<<<<<< HEAD
-    strategy:
-      matrix:
-        platform: [ubuntu-latest]
-
-        # golangci-lint will only process a single module, so we need to call it
-        # separately for each module in the repo.  We dont lint example/newreposecretwithlibsodium
-        # since that needs libsodium to run.
-        working-directory:
-          - ""
-          - example
-          - scrape
-          - tools
-    runs-on: ${{ matrix.platform }}
-
-=======
     runs-on: ubuntu-latest
->>>>>>> aa3fcbe7
     steps:
     - uses: actions/checkout@v4
     - uses: actions/setup-go@v4
