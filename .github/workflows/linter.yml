on: [push, pull_request]
name: linter

permissions:
  contents: read

jobs:
  lint:
<<<<<<< HEAD
    strategy:
      matrix:
        platform: [ubuntu-latest]

        # golangci-lint will only process a single module, so we need to call it
        # separately for each module in the repo.  We dont lint example/newreposecretwithlibsodium
        # since that needs libsodium to run.
        working-directory:
          - ""
          - example
          - scrape
          - tools
    runs-on: ${{ matrix.platform }}

=======
    runs-on: ubuntu-latest
>>>>>>> 16e695da
    steps:
    - uses: actions/checkout@v4
    - uses: actions/setup-go@v4
      with:
        go-version: 1.x
        cache-dependency-path: "**/go.sum"
    - run: script/lint.sh<|MERGE_RESOLUTION|>--- conflicted
+++ resolved
@@ -6,7 +6,6 @@
 
 jobs:
   lint:
-<<<<<<< HEAD
     strategy:
       matrix:
         platform: [ubuntu-latest]
@@ -21,9 +20,6 @@
           - tools
     runs-on: ${{ matrix.platform }}
 
-=======
-    runs-on: ubuntu-latest
->>>>>>> 16e695da
     steps:
     - uses: actions/checkout@v4
     - uses: actions/setup-go@v4
